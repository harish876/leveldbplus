// Copyright (c) 2011 The LevelDB Authors. All rights reserved.
// Use of this source code is governed by a BSD-style license that can be
// found in the LICENSE file. See the AUTHORS file for names of contributors.
//
// Endian-neutral encoding:
// * Fixed-length numbers are encoded with least-significant byte first
// * In addition we support variable length "varint" encoding
// * Strings are encoded prefixed by their length in varint format

#ifndef STORAGE_LEVELDB_UTIL_CODING_H_
#define STORAGE_LEVELDB_UTIL_CODING_H_

#include <cstdint>
#include <cstring>
#include <string>

#include "leveldb/slice.h"
#include "port/port.h"

namespace leveldb {

// Standard Put... routines append to a string
void PutFixed32(std::string* dst, uint32_t value);
void PutFixed64(std::string* dst, uint64_t value);
void PutVarint32(std::string* dst, uint32_t value);
void PutVarint64(std::string* dst, uint64_t value);
void PutLengthPrefixedSlice(std::string* dst, const Slice& value);

// Standard Get... routines parse a value from the beginning of a Slice
// and advance the slice past the parsed value.
bool GetVarint32(Slice* input, uint32_t* value);
bool GetVarint64(Slice* input, uint64_t* value);
bool GetLengthPrefixedSlice(Slice* input, Slice* result);

// Pointer-based variants of GetVarint...  These either store a value
// in *v and return a pointer just past the parsed value, or return
// nullptr on error.  These routines only look at bytes in the range
// [p..limit-1]
<<<<<<< HEAD
extern const char* GetVarint32Ptr(const char* p, const char* limit, uint32_t* v);
extern const char* GetVarint64Ptr(const char* p, const char* limit, uint64_t* v);
=======
const char* GetVarint32Ptr(const char* p, const char* limit, uint32_t* v);
const char* GetVarint64Ptr(const char* p, const char* limit, uint64_t* v);
>>>>>>> 8ccb79b5

// Returns the length of the varint32 or varint64 encoding of "v"
int VarintLength(uint64_t v);

// Lower-level versions of Put... that write directly into a character buffer
// and return a pointer just past the last byte written.
// REQUIRES: dst has enough space for the value being written
char* EncodeVarint32(char* dst, uint32_t value);
char* EncodeVarint64(char* dst, uint64_t value);

// Lower-level versions of Put... that write directly into a character buffer
// REQUIRES: dst has enough space for the value being written

inline void EncodeFixed32(char* dst, uint32_t value) {
  uint8_t* const buffer = reinterpret_cast<uint8_t*>(dst);

  // Recent clang and gcc optimize this to a single mov / str instruction.
  buffer[0] = static_cast<uint8_t>(value);
  buffer[1] = static_cast<uint8_t>(value >> 8);
  buffer[2] = static_cast<uint8_t>(value >> 16);
  buffer[3] = static_cast<uint8_t>(value >> 24);
}

inline void EncodeFixed64(char* dst, uint64_t value) {
  uint8_t* const buffer = reinterpret_cast<uint8_t*>(dst);

  // Recent clang and gcc optimize this to a single mov / str instruction.
  buffer[0] = static_cast<uint8_t>(value);
  buffer[1] = static_cast<uint8_t>(value >> 8);
  buffer[2] = static_cast<uint8_t>(value >> 16);
  buffer[3] = static_cast<uint8_t>(value >> 24);
  buffer[4] = static_cast<uint8_t>(value >> 32);
  buffer[5] = static_cast<uint8_t>(value >> 40);
  buffer[6] = static_cast<uint8_t>(value >> 48);
  buffer[7] = static_cast<uint8_t>(value >> 56);
}

// Lower-level versions of Get... that read directly from a character buffer
// without any bounds checking.

inline uint32_t DecodeFixed32(const char* ptr) {
  const uint8_t* const buffer = reinterpret_cast<const uint8_t*>(ptr);

  // Recent clang and gcc optimize this to a single mov / ldr instruction.
  return (static_cast<uint32_t>(buffer[0])) |
         (static_cast<uint32_t>(buffer[1]) << 8) |
         (static_cast<uint32_t>(buffer[2]) << 16) |
         (static_cast<uint32_t>(buffer[3]) << 24);
}

inline uint64_t DecodeFixed64(const char* ptr) {
  const uint8_t* const buffer = reinterpret_cast<const uint8_t*>(ptr);

  // Recent clang and gcc optimize this to a single mov / ldr instruction.
  return (static_cast<uint64_t>(buffer[0])) |
         (static_cast<uint64_t>(buffer[1]) << 8) |
         (static_cast<uint64_t>(buffer[2]) << 16) |
         (static_cast<uint64_t>(buffer[3]) << 24) |
         (static_cast<uint64_t>(buffer[4]) << 32) |
         (static_cast<uint64_t>(buffer[5]) << 40) |
         (static_cast<uint64_t>(buffer[6]) << 48) |
         (static_cast<uint64_t>(buffer[7]) << 56);
}

// Internal routine for use by fallback path of GetVarint32Ptr
const char* GetVarint32PtrFallback(const char* p, const char* limit,
                                   uint32_t* value);
inline const char* GetVarint32Ptr(const char* p, const char* limit,
                                  uint32_t* value) {
  if (p < limit) {
    uint32_t result = *(reinterpret_cast<const uint8_t*>(p));
    if ((result & 128) == 0) {
      *value = result;
      return p + 1;
    }
  }
  return GetVarint32PtrFallback(p, limit, value);
}

}  // namespace leveldb

#endif  // STORAGE_LEVELDB_UTIL_CODING_H_<|MERGE_RESOLUTION|>--- conflicted
+++ resolved
@@ -36,13 +36,8 @@
 // in *v and return a pointer just past the parsed value, or return
 // nullptr on error.  These routines only look at bytes in the range
 // [p..limit-1]
-<<<<<<< HEAD
-extern const char* GetVarint32Ptr(const char* p, const char* limit, uint32_t* v);
-extern const char* GetVarint64Ptr(const char* p, const char* limit, uint64_t* v);
-=======
 const char* GetVarint32Ptr(const char* p, const char* limit, uint32_t* v);
 const char* GetVarint64Ptr(const char* p, const char* limit, uint64_t* v);
->>>>>>> 8ccb79b5
 
 // Returns the length of the varint32 or varint64 encoding of "v"
 int VarintLength(uint64_t v);
